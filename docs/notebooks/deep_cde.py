--- conflicted
+++ resolved
@@ -35,11 +35,9 @@
 #
 # The data comes from a motorcycle accident simulation [1] and shows some interesting behaviour. In particular the heteroscedastic nature of the noise.
 
-
 def motorcycle_data():
-    """Return inputs and outputs for the motorcycle dataset. We normalise the outputs."""
+    """ Return inputs and outputs for the motorcycle dataset. We normalise the outputs. """
     import pandas as pd
-
     df = pd.read_csv("./data/motor.csv", index_col=0)
     X, Y = df["times"].values.reshape(-1, 1), df["accel"].values.reshape(-1, 1)
     Y = (Y - Y.mean()) / Y.std()
@@ -53,9 +51,9 @@
 
 X_MARGIN, Y_MARGIN = 0.1, 0.5
 fig, ax = plt.subplots()
-ax.scatter(X, Y, marker="x", color="k")
-ax.set_ylim(Y.min() - Y_MARGIN, Y.max() + Y_MARGIN)
-ax.set_xlim(X.min() - X_MARGIN, X.max() + X_MARGIN)
+ax.scatter(X, Y, marker='x', color='k');
+ax.set_ylim(Y.min() - Y_MARGIN, Y.max() + Y_MARGIN);
+ax.set_xlim(X.min() - X_MARGIN, X.max() + X_MARGIN);
 # -
 
 # ## Standard single layer Sparse Variational GP
@@ -69,7 +67,9 @@
 inducing_variable = gpflow.inducing_variables.InducingPoints(
     np.linspace(X.min(), X.max(), NUM_INDUCING).reshape(-1, 1)
 )
-gp_layer = gpflux.layers.GPLayer(kernel, inducing_variable, num_data=num_data, num_latent_gps=1)
+gp_layer = gpflux.layers.GPLayer(
+    kernel, inducing_variable, num_data=num_data, num_latent_gps=1
+)
 likelihood_layer = gpflux.layers.LikelihoodLayer(gpflow.likelihoods.Gaussian(0.1))
 
 
@@ -86,8 +86,8 @@
 history = model.fit({"inputs": X, "targets": Y}, epochs=int(1e3), verbose=0)
 fig, ax = plt.subplots()
 ax.plot(history.history["loss"])
-ax.set_xlabel("Epoch")
-ax.set_ylabel("Loss")
+ax.set_xlabel('Epoch')
+ax.set_ylabel('Loss')
 
 # +
 fig, ax = plt.subplots()
@@ -109,19 +109,19 @@
 ax.set_xlim(X.min() - X_MARGIN, X.max() + X_MARGIN)
 ax.plot(X, Y, "kx", alpha=0.5)
 ax.plot(X_test, mu, "C1")
-ax.set_xlabel("time")
-ax.set_ylabel("acc")
-
-# -
-
-# The errorbars of the single layer model are not good: we observe an overestimation of the error bars on the left and right.
+ax.set_xlabel('time')
+ax.set_ylabel('acc')
+
+# -
+
+# The errorbars of the single layer model are not good: we observe an overestimation of the error bars on the left and right. 
 
 # ## Deep Gaussian process with latent variables
 #
-# To tackle the problem we suggest a Deep Gaussian process with a latent variable in the first layer. The latent variable will be able to capture the
-# heteroscedasticity, while the two-layered deep GP is able to model the sharp transitions.
-#
-# Note that a GPflux Deep Gaussian process by itself (i.e. without the latent variable layer) is not able to capture the heteroscedasticity of this dataset. This is a consequence of the noise-less hidden layers and the doubly-stochastic variational inference training procedure, as forumated in <cite data-cite="salimbeni2017doubly">. On the contrary, the original deep GP suggested by Damianou and Lawrence <cite data-cite="damianou2013deep">, using a different variational approximation for training, can model this dataset without a latent variable, as shown in [this blogpost](https://inverseprobability.com/talks/notes/deep-gps.html).
+# To tackle the problem we suggest a Deep Gaussian process with a latent variable in the first layer. The latent variable will be able to capture the 
+# heteroscedasticity, while the two-layered deep GP is able to model the sharp transitions. 
+#
+# Note that a GPflux Deep Gaussian process by itself (i.e. without the latent variable layer) is not able to capture the heteroscedasticity of this dataset. This is a consequence of the noise-less hidden layers and the doubly-stochastic variational inference training procedure, as forumated in <cite data-cite="salimbeni2017doubly">. On the contrary, the original deep GP suggested by Damianou and Lawrence <cite data-cite="damianou2013deep">, using a different variational approximation for training, can model this dataset without a latent variable, as shown in [this blogpost](https://inverseprobability.com/talks/notes/deep-gps.html). 
 
 # ### Latent Variable Layer
 #
@@ -140,14 +140,14 @@
 
 # +
 
-kernel = gpflow.kernels.SquaredExponential(lengthscales=[0.05, 0.2], variance=1.0)
+kernel = gpflow.kernels.SquaredExponential(lengthscales=[.05, .2], variance=1.)
 inducing_variable = gpflow.inducing_variables.InducingPoints(
     np.concatenate(
         [
             np.linspace(X.min(), X.max(), NUM_INDUCING).reshape(-1, 1),
             np.random.randn(NUM_INDUCING, 1),
         ],
-        axis=1,
+        axis=1
     )
 )
 gp_layer = gpflux.layers.GPLayer(
@@ -176,7 +176,7 @@
     num_latent_gps=1,
     mean_function=gpflow.mean_functions.Identity(),
 )
-gp_layer2.q_sqrt.assign(gp_layer.q_sqrt * 1e-5)
+gp_layer2.q_sqrt.assign(gp_layer.q_sqrt * 1e-5);
 
 # +
 
@@ -192,17 +192,7 @@
 
 model = dgp.as_training_model()
 model.compile(tf.optimizers.Adam(0.005))
-history = model.fit(
-<<<<<<< HEAD
-    {"inputs": X, "targets": Y}, epochs=int(20e3), verbose=0, batch_size=num_data, shuffle=False
-=======
-    {"inputs": X, "targets": Y},
-    epochs=int(20e3),
-    verbose=0,
-    batch_size=num_data,
-    shuffle=False,
->>>>>>> 95bbabec
-)
+history = model.fit({"inputs": X, "targets": Y}, epochs=int(20e3), verbose=0, batch_size=num_data, shuffle=False)
 
 gpflow.utilities.print_summary(dgp, fmt="notebook")
 
@@ -210,15 +200,12 @@
 
 # +
 Xs = np.linspace(X.min() - X_MARGIN, X.max() + X_MARGIN, num_data_test).reshape(-1, 1)
-
 
 def predict_y_samples(prediction_model, Xs, num_samples=25):
     samples = []
     for i in tqdm(range(num_samples)):
         out = prediction_model(Xs)
-        s = out.y_mean + out.y_var ** 0.5 * tf.random.normal(
-            tf.shape(out.y_mean), dtype=out.y_mean.dtype
-        )
+        s = out.y_mean + out.y_var ** .5 * tf.random.normal(tf.shape(out.y_mean), dtype=out.y_mean.dtype)
         samples.append(s)
     return tf.concat(samples, axis=1)
 
@@ -226,10 +213,10 @@
 def plot_samples(ax, N_samples=25):
     samples = predict_y_samples(dgp.as_prediction_model(), Xs, N_samples).numpy().T
     Xs_tiled = np.tile(Xs, [N_samples, 1])
-    ax.scatter(Xs_tiled.flatten(), samples.flatten(), marker=".", alpha=0.2, color="C0")
+    ax.scatter(Xs_tiled.flatten(), samples.flatten(), marker='.', alpha=0.2, color='C0')
     ax.set_ylim(-2.5, 2.5)
     ax.set_xlim(min(Xs), max(Xs))
-    ax.scatter(X, Y, marker=".", color="C1")
+    ax.scatter(X, Y, marker='.', color='C1')
 
 
 def plot_latent_variables(ax):
@@ -237,8 +224,9 @@
         if isinstance(l, gpflux.layers.LatentVariableLayer):
             m = l.encoder.means.numpy()
             s = l.encoder.stds.numpy()
-            ax.errorbar(X.flatten(), m.flatten(), yerr=s.flatten(), fmt="o")
+            ax.errorbar(X.flatten(), m.flatten(), yerr=s.flatten(), fmt='o')
             return
+
 
 
 # -
@@ -251,7 +239,6 @@
 
 
 # Left we show the dataset and posterior samples of $y$. On the right we plot the mean and std. deviation of the latent variables corresponding to the datapoints.
-
 
 def plot_mean_and_var(ax, samples=None, N_samples=5_000):
     if samples is None:
@@ -272,8 +259,9 @@
     return samples
 
 
-fig, ax = plt.subplots()
-plot_mean_and_var(ax)
+
+fig, ax = plt.subplots()
+plot_mean_and_var(ax);
 
 # The deep GP model can handle the heteroscedastic noise in the dataset as well as the sharp-ish transition at $0.3$.
 
