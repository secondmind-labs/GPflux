# Copyright (C) PROWLER.io 2018 - All Rights Reserved
# Unauthorized copying of this file, via any medium is strictly prohibited
# Proprietary and confidential


from typing import Optional, List, Iterator
from functools import reduce

import numpy as np
import tensorflow as tf
from scipy.stats import norm

import gpflow
from gpflow import settings
from gpflow.decors import params_as_tensors, autoflow
from gpflow.likelihoods import Gaussian
from gpflow.models.model import Model
from gpflow.params.dataholders import Minibatch, DataHolder

from gpflux.layers.latent_variable_layer import LatentVariableLayer, LatentVarMode


class DeepGP(Model):
    """
    Implementation of a Deep Gaussian process, following the specification of:

    @inproceedings{salimbeni2017doubly,
        title={Doubly Stochastic Variational Inference for Deep Gaussian Processes},
        author={Salimbeni, Hugh and Deisenroth, Marc},
        booktitle={NIPS},
        year={2017}
    }
    """

    def __init__(self,
                 X: np.ndarray,
                 Y: np.ndarray,
                 layers: List, *,
                 likelihood: Optional[gpflow.likelihoods.Likelihood] = None,
                 batch_size: Optional[int] = None,
                 name: Optional[str] = None):
        """
        :param X: np.ndarray, N x Dx
        :param Y: np.ndarray, N x Dy
        :param layers: list
            List of `layers.BaseLayer` instances, e.g. PerceptronLayer, ConvLayer, GPLayer, ...
        :param likelihood: gpflow.likelihoods.Likelihood object
            Analytic expressions exists for the Gaussian case.
        :param batch_size: int
        """
        Model.__init__(self, name=name)

        assert X.ndim == 2
        assert Y.ndim == 2

        self.num_data = X.shape[0]
        self.layers = gpflow.ParamList(layers)
        self.likelihood = Gaussian() if likelihood is None else likelihood

        if (batch_size is not None) and (batch_size > 0) and (batch_size < X.shape[0]):
            self.X = Minibatch(X, batch_size=batch_size, seed=0)
            self.Y = Minibatch(Y, batch_size=batch_size, seed=0)
            self.scale = self.num_data / batch_size
        else:
            self.X = DataHolder(X)
            self.Y = DataHolder(Y)
            self.scale = 1.0

    def _get_Ws_iter(self, latent_var_mode: LatentVarMode, Ws=None) -> Iterator:
        """
        Returns slices from Ws for each of the Latent Variable Layers when
        LatentVarMode equals LatentVarMode.GIVEN, else returns None.
        """
        begin_index = 0
        for layer in self.layers:
            if latent_var_mode is not LatentVarMode.GIVEN:
                yield None  # we only return Ws when they are given
            elif not isinstance(layer, LatentVariableLayer):
                yield None  # we only return Ws for latent variable layers
            else:
                # select the right columns out of W
                end_index = begin_index + layer.latent_dim
                yield Ws[:, begin_index:end_index]
                # update indices
                begin_index = end_index

    @params_as_tensors
    def _build_decoder(self, X, full_cov=False, full_output_cov=False,
                       Ws=None, latent_var_mode=LatentVarMode.POSTERIOR):
        """
        :param X: N x W
        """
        X = tf.cast(X, dtype=settings.float_type)
        H = X

        Ws_iter = self._get_Ws_iter(latent_var_mode, Ws)

        for layer, W in zip(self.layers, Ws_iter):
            H, mean, cov = layer.propagate(
                H,
                W=W,
                X=X,
                full_cov=full_cov,
                full_output_cov=full_output_cov,
                latent_var_mode=latent_var_mode,
            )
        return mean, cov

    @params_as_tensors
    def _build_likelihood(self):
        f_mean, f_var = self._build_decoder(self.X)  # [N, P], [N, P]
        self.E_log_prob = tf.reduce_sum(
            self.likelihood.variational_expectations(f_mean, f_var, self.Y)
        )  # []

        # used for plotting in tensorboards:
        self.KL_U_sum = reduce(tf.add, (l.KL() for l in self.layers))  # []

        return tf.cast(
            self.E_log_prob * self.scale - self.KL_U_sum,
            settings.float_type
        )  # []

    def _predict_f(self, X):
        mean, variance = self._build_decoder(
            X,
            latent_var_mode=LatentVarMode.PRIOR
        )  # [N, P], [N, P]
        return mean, variance

    @params_as_tensors
    @autoflow([settings.float_type, [None, None]])
    def predict_y(self, X):
        mean, var = self._predict_f(X)
        return self.likelihood.predict_mean_and_var(mean, var)

    @autoflow([settings.float_type, [None, None]])
    def predict_f(self, X):
        return self._predict_f(X)

    @autoflow([settings.float_type, [None, None]],
              [settings.float_type, [None, None]])
    def predict_f_with_Ws(self, X, Ws):
        return self._build_decoder(
            X,
            Ws=Ws,
            latent_var_mode=LatentVarMode.GIVEN
        )

    @autoflow([settings.float_type, [None, None]],
              [settings.float_type, [None, None]])
    def predict_f_with_Ws_full_output_cov(self, X, Ws):
        return self._build_decoder(
            X,
            Ws=Ws,
            full_output_cov=True,
            latent_var_mode=LatentVarMode.GIVEN
        )

    @autoflow([settings.float_type, [None, None]],
              [settings.float_type, [None, None]])
    def predict_f_with_Ws_full_cov(self, X, Ws):
        return self._build_decoder(
            X,
            Ws=Ws,
            full_cov=True,
            latent_var_mode=LatentVarMode.GIVEN
        )

    @autoflow()
    def compute_KL_U_sum(self):
        return self.KL_U_sum

    @autoflow()
    def compute_data_fit(self):
        #XXX check this works correctly with minibatching
        return self.E_log_prob * self.scale

    def log_pdf(self, X, Y):
        m, v = self.predict_y(X)
<<<<<<< HEAD
        ll = norm.logpdf(Y, loc=m, scale=v ** 0.5)
        return np.average(ll)
=======
        l = norm.logpdf(Y, loc=m, scale=v**0.5)
        #XXX this assumes a Gaussian likelihood ?...
        return np.average(l)
>>>>>>> 468265dd

    def describe(self):
        """ High-level description of the model """
        desc = self.__class__.__name__
        desc += "\nLayers"
        desc += "\n------\n"
        desc += "\n".join(l.describe() for l in self.layers)
        desc += "\nlikelihood: " + self.likelihood.__class__.__name__
        return desc<|MERGE_RESOLUTION|>--- conflicted
+++ resolved
@@ -173,19 +173,14 @@
 
     @autoflow()
     def compute_data_fit(self):
-        #XXX check this works correctly with minibatching
+        # check this works correctly with minibatching
         return self.E_log_prob * self.scale
 
     def log_pdf(self, X, Y):
         m, v = self.predict_y(X)
-<<<<<<< HEAD
-        ll = norm.logpdf(Y, loc=m, scale=v ** 0.5)
+        ll = norm.logpdf(Y, loc=m, scale=v**0.5)
+        # this assumes a Gaussian likelihood ?...
         return np.average(ll)
-=======
-        l = norm.logpdf(Y, loc=m, scale=v**0.5)
-        #XXX this assumes a Gaussian likelihood ?...
-        return np.average(l)
->>>>>>> 468265dd
 
     def describe(self):
         """ High-level description of the model """
