# Copyright (C) PROWLER.io 2018 - All Rights Reserved
# Unauthorized copying of this file, via any medium is strictly prohibited
# Proprietary and confidential


from typing import List

import gpflow
import numpy as np
import tensorflow as tf
from gpflow import Param, params_as_tensors, params_as_tensors_for, settings
from gpflow.kernels import Kern
from gpflow.multioutput.kernels import Mok

from ..conv_square_dists import (diag_conv_square_dist, full_conv_square_dist,
                                 patchwise_conv_square_dist)


class ConvKernel(Mok):
    """
    Multi-output kernel for a GP from images to images. Constructed by
    convolving a patch function g(.) over the input image.
    """

    def __init__(self,
                 basekern: gpflow.kernels.Kern,
                 img_size: List,
                 patch_size: List,
                 pooling: int = 1,
                 with_indexing: bool = False,
                 colour_channels: int = 1):
        """
        :param basekern: gpflow.Kernel that operates on the vectors of length w*h
        :param img_size: tuple, (WxH)
        :param patch_size: tuple, (WxH)
        """
        gpflow.kernels.Kern.__init__(self, np.prod(img_size))
        self.img_size = img_size
        self.patch_size = patch_size
        self.basekern = basekern
        self.colour_channels = colour_channels
        assert self.colour_channels == 1

        self.pooling = pooling
        self.with_indexing = with_indexing
        if self.with_indexing:
            self._setup_indices()
            self.index_kernel = gpflow.kernels.RBF(len(img_size), lengthscales=3.0)

    def _setup_indices(self):
        # IJ: Nx2, cartesian product of output indices
        H_out = self.img_size[0] - self.patch_size[0] + 1
        W_out = self.img_size[1] - self.patch_size[1] + 1
        IJ = np.vstack([x.flatten() for x in np.meshgrid(np.arange(H_out), np.arange(W_out))]).T  # Px2
        self.IJ = IJ.astype(settings.float_type)  # (H_out * W_out)x2 = Px2

    @gpflow.name_scope("conv_kernel_K")
    @gpflow.params_as_tensors
    def K(self, X, X2=None, full_output_cov=False):
        """
        :param X: 2 dimensional, Nx(W*H)
        :param X2: 2 dimensional, Nx(W*H)
        """
        if self.pooling > 1 or self.with_indexing:
            raise NotImplementedError

        H, W = self.img_size
        C = self.colour_channels
        assert self.basekern.ARD == False
        assert C == 1

        X = tf.reshape(X, (-1, H, W, C))
        X2 = X if X2 is None else tf.reshape(X2, (-1, H, W, C))

        if full_output_cov:
            dist = full_conv_square_dist(X, X2, self.patch_size)  # NxPxN2xPxC
            dist = tf.squeeze(dist, axis=[4])  # TODO: get rid of colour channel dimension; it assumes that C is 1.
        else:
            dist = patchwise_conv_square_dist(X, X2, self.patch_size)  # PxNxNxC
            dist = tf.squeeze(dist, axis=[3])  # TODO: get rid of colour channel dimension; it assumes that C is 1.

        lengthscales = self.basekern.lengthscales
        dist /= lengthscales ** 2
        return self.basekern.K_r2(dist)  # NxPxN2xP


    @gpflow.name_scope("conv_kernel_K_diag")
    @gpflow.params_as_tensors
    def Kdiag(self, X, full_output_cov=False):
        H, W = self.img_size
        C = self.colour_channels

        X = tf.reshape(X, (-1, H, W, C))
        if full_output_cov:
            dist = diag_conv_square_dist(X, self.patch_size, back_prop=False)  # NxPxPx1
            dist = tf.squeeze(dist, axis=[3]) # TODO: get rid of colour channel dimension; it assumes that C is 1.
            dist /= self.basekern.lengthscales ** 2  # Dividing after computing distances
                                                     # helps to avoid unnecessary backpropagation.
            K = self.basekern.K_r2(dist)  # NxPxP
            if self.with_indexing:
                Pij = self.index_kernel.K(self.IJ)  # PxP
                K = K * Pij[None, :, :]  # NxPxP

            if self.pooling > 1:
                HpWp = self.Hout, self.pooling, self.Wout, self.pooling
                K = tf.reshape(K, [-1, *HpWp, *HpWp])
                K = tf.reduce_sum(K, axis=[2, 4, 6, 8])
                HW = self.Hout * self.Wout
                K = tf.reshape(K, [-1, HW, HW])
            return K  # NxP'xP'
        else:
            if self.pooling > 1:
                raise NotImplementedError("Pooling is not implemented in ConvKernel.Kdiag() for "
                                          "`full_output_cov` False.")

            K = tf.map_fn(lambda x: self.basekern.Kdiag(x), Xp)  # N x P

<<<<<<< HEAD
            if self.with_indexing:
                Pij = self.index_kernel.Kdiag(self.IJ)  # P
                K = K * Pij[None, :]  # N x P
=======
            # dist_diag = tf.matrix_diag_part(dist)  # NxP
            # return self.basekern.K_r2(dist_diag)
            # TODO(@awav): Squared distance for object itself is 0.
            #              In RBF case we return $variance^2$ alone.
            # return self.basekern.variance ** 2 * tf.ones([N, P])

            return self.basekern.variance ** 2
>>>>>>> fd94f8ff

            return K

    @property
    def patch_len(self):
        return np.prod(self.patch_size)

    @property
    def num_patches(self):
        # TODO(vincent): allow for C>1
        return self.Hout * self.Wout * self.colour_channels

    @property
    def num_outputs(self):
        return self.num_patches

    @property
    def Hin(self):
        return self.img_size[0]

    @property
    def Win(self):
        return self.img_size[1]

    @property
    def Hout(self):
        Hout = self.Hin - self.patch_size[0] + 1
        assert Hout % self.pooling == 0
        return Hout // self.pooling

    @property
    def Wout(self):
        Wout = self.Win - self.patch_size[1] + 1
        assert Wout % self.pooling == 0
        return Wout // self.pooling

    @gpflow.autoflow((gpflow.settings.tf_float,))
    def compute_patches(self, X):
        return self._get_patches(X)


class WeightedSum_ConvKernel(ConvKernel):

    def __init__(self,
                 basekern: gpflow.kernels.Kern,
                 img_size: List,
                 patch_size: List,
                 pooling: int = 1,
                 with_indexing: bool = False,
                 with_weights: bool = False,
                 colour_channels: int = 1):

        super().__init__(basekern,
                         img_size,
                         patch_size,
                         pooling,
                         with_indexing,
                         colour_channels)

        self.with_weights = with_weights

        weights = np.ones([self.num_outputs], dtype=settings.float_type)  # P
        if with_weights:
            self.weights = Param(weights)  # P
        else:
            self.weights = weights  # P

    @gpflow.params_as_tensors
    def K(self, X, X2=None, full_output_cov=False):
        """
        :param X: 2 dimensional, Nx(W*H)
        :param X2: 2 dimensional, Nx(W*H)
        """
        raise NotImplementedError

    @gpflow.params_as_tensors
    def Kdiag(self, X, full_output_cov=False):

        K = super().Kdiag(X, full_output_cov)

        if full_output_cov:
            #  K is NxPxP
            WtW = self.weights[:, None] * self.weights[None, :]  # PxP
            K = K * WtW[None, :, :]  # NxPxP
            K = tf.reduce_sum(K, axis=[1, 2], keepdims=False)  # N
            K = K / self.num_outputs  ** 2 # N
            return K
        else:
            raise NotImplementedError<|MERGE_RESOLUTION|>--- conflicted
+++ resolved
@@ -113,21 +113,19 @@
                 raise NotImplementedError("Pooling is not implemented in ConvKernel.Kdiag() for "
                                           "`full_output_cov` False.")
 
-            K = tf.map_fn(lambda x: self.basekern.Kdiag(x), Xp)  # N x P
-
-<<<<<<< HEAD
-            if self.with_indexing:
-                Pij = self.index_kernel.Kdiag(self.IJ)  # P
-                K = K * Pij[None, :]  # N x P
-=======
+            # K = tf.map_fn(lambda x: self.basekern.Kdiag(x), Xp)  # N x P
+
             # dist_diag = tf.matrix_diag_part(dist)  # NxP
             # return self.basekern.K_r2(dist_diag)
             # TODO(@awav): Squared distance for object itself is 0.
             #              In RBF case we return $variance^2$ alone.
-            # return self.basekern.variance ** 2 * tf.ones([N, P])
-
-            return self.basekern.variance ** 2
->>>>>>> fd94f8ff
+            N = tf.shape(X)[0]
+            P = (self.Hin - self.patch_size[0] + 1) * (self.Win - self.patch_size[1] + 1)
+            K = self.basekern.variance ** 2 * tf.ones([N, P], dtype=settings.float_type)
+
+            if self.with_indexing:
+                Pij = self.index_kernel.Kdiag(self.IJ)  # P
+                K = K * Pij[None, :]  # N x P
 
             return K
 
