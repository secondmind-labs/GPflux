--- conflicted
+++ resolved
@@ -8,18 +8,11 @@
 import gpflow
 import numpy as np
 import tensorflow as tf
-<<<<<<< HEAD
-from gpflow import Param, params_as_tensors, settings
-=======
-
-from gpflow import params_as_tensors, params_as_tensors_for, settings, Param
-from gpflow.multioutput.kernels import Mok
->>>>>>> 5cb002f4
+from gpflow import Param, params_as_tensors, params_as_tensors_for, settings
 from gpflow.kernels import Kern
 from gpflow.multioutput.kernels import Mok
 
-from ..conv_square_dists import (diag_conv_square_dist,
-                                 full_conv_square_dist,
+from ..conv_square_dists import (diag_conv_square_dist, full_conv_square_dist,
                                  patchwise_conv_square_dist)
 
 
@@ -38,13 +31,8 @@
                  colour_channels: int = 1):
         """
         :param basekern: gpflow.Kernel that operates on the vectors of length w*h
-<<<<<<< HEAD
-        :param img_size: tuple, WxH
-        :param patch_size: tuple, wxh
-=======
         :param img_size: tuple, (WxH)
         :param patch_size: tuple, (WxH)
->>>>>>> 5cb002f4
         """
         gpflow.kernels.Kern.__init__(self, np.prod(img_size))
         self.img_size = img_size
@@ -53,8 +41,6 @@
         self.colour_channels = colour_channels
         assert self.colour_channels == 1
 
-<<<<<<< HEAD
-=======
         self.pooling = pooling
         self.with_indexing = with_indexing
         if self.with_indexing:
@@ -62,39 +48,11 @@
             self.index_kernel = gpflow.kernels.RBF(len(img_size), lengthscales=3.0)
 
     def _setup_indices(self):
-
-        # IJ: N x 2, cartesian product of output indices
+        # IJ: Nx2, cartesian product of output indices
         H_out = self.img_size[0] - self.patch_size[0] + 1
         W_out = self.img_size[1] - self.patch_size[1] + 1
-        IJ = np.vstack([x.flatten() \
-                        for x \
-                        in np.meshgrid(np.arange(H_out), np.arange(W_out))]).T  # P x 2
-        self.IJ = IJ.astype(settings.float_type)  # (H_out * W_out) x 2 = P x 2
-
-    @gpflow.decors.params_as_tensors
-    def _get_patches(self, X):
-        """
-        Extracts patches from the images X.
-        Patches are extracted separately for each of the colour channels.
-        :param X: N x (W*H*C)
-        :return: Patches (N, num_patches, patch_size)
-        """
-        # Roll the colour channel to the front, so it appears to `tf.extract_image_patches()` as separate images. Then
-        # extract patches and reshape to have the first axis the same as the number of images. The separate patches will
-        # then be in the second axis.
-        castX = tf.transpose(tf.reshape(X, tf.stack([tf.shape(X)[0], -1, self.colour_channels])),
-                             [0, 2, 1])
-        castX = tf.cast(castX, tf.float32)
-        castX_r = tf.reshape(castX, [-1, self.img_size[0], self.img_size[1], 1], name="rX")
-        patches = tf.extract_image_patches(castX_r,
-                                           [1, self.patch_size[0], self.patch_size[1], 1],
-                                           [1, 1, 1, 1],
-                                           [1, 1, 1, 1], "VALID")
-        shp = tf.shape(patches)  # img x out_rows x out_cols
-        patches_r = tf.reshape(patches, [tf.shape(X)[0], self.colour_channels * shp[1] * shp[2], shp[3]])
-        patches_r = tf.cast(patches_r, settings.float_type)
-        return patches_r
->>>>>>> 5cb002f4
+        IJ = np.vstack([x.flatten() for x in np.meshgrid(np.arange(H_out), np.arange(W_out))]).T  # Px2
+        self.IJ = IJ.astype(settings.float_type)  # (H_out * W_out)x2 = Px2
 
     @gpflow.name_scope("conv_kernel_K")
     @gpflow.params_as_tensors
@@ -103,7 +61,9 @@
         :param X: 2 dimensional, Nx(W*H)
         :param X2: 2 dimensional, Nx(W*H)
         """
-<<<<<<< HEAD
+        if self.pooling > 1 or self.with_indexing:
+            raise NotImplementedError
+
         H, W = self.img_size
         C = self.colour_channels
         assert C == 1
@@ -114,76 +74,44 @@
 
         if full_output_cov:
             dist = full_conv_square_dist(X, X2, self.patch_size)  # NxPxN2xP
-=======
+        else:
+            dist = patchwise_conv_square_dist(X, X2, self.patch_size)  # PxNxN
+
+        dist = tf.squeeze(dist)  # TODO: get rid of colour channel dimension; it assumes that C is 1.
+        return self.basekern.K_r2(dist)  # NxPxN2xP
+
+
+    @gpflow.name_scope("conv_kernel_K_diag")
+    @gpflow.params_as_tensors
+    def Kdiag(self, X, full_output_cov=False):
+        H, W = self.img_size
+        C = self.colour_channels
+
+        X = tf.reshape(X, (-1, H, W, C))
+        dist = diag_conv_square_dist(X, self.patch_size, back_prop=False)  # NxPxPx1
+        dist = tf.squeeze(dist, axis=[3]) # TODO: get rid of colour channel dimension; it assumes that C is 1.
+        dist /= self.basekern.lengthscales ** 2  # Dividing after computing distances
+                                                 # helps to avoid unnecessary backpropagation.
+
+        if full_output_cov:
+            K = self.basekern.K_r2(dist)  # NxPxP
+            if self.with_indexing:
+                Pij = self.index_kernel.K(self.IJ)  # PxP
+                K = K * Pij[None, :, :]  # NxPxP
+
+            if self.pooling > 1:
+                HpWp = self.Hout, self.pooling, self.Wout, self.pooling
+                K = tf.reshape(K, [-1, *HpWp, *HpWp])
+                K = tf.reduce_sum(K, axis=[2, 4, 6, 8])
+                HW = self.Hout * self.Wout
+                K = tf.reshape(K, [-1, HW, HW])
+            return K  # NxP'xP'
+
         if self.pooling > 1 or self.with_indexing:
             raise NotImplementedError
 
-        Xp = self._get_patches(X)  # N x P x wh
-        N = tf.shape(Xp)[0]
-        P = tf.shape(Xp)[1]
-
-        if full_output_cov:
-            Xp2 = tf.reshape(self._get_patches(X2), (-1, self.patch_len)) if X2 is not None else None
-            N2 = tf.shape(Xp2)[0] if Xp2 is not None else N
-            Xp = tf.reshape(Xp, (N * P, self.patch_len))  # NP x wh
-            return tf.reshape(self.basekern.K(Xp, Xp2), (N, P, N2, P))  # N x P x N2 x P
-
->>>>>>> 5cb002f4
-        else:
-            dist = patchwise_conv_square_dist(X, X2, self.patch_size)  # PxNxN
-
-        dist = tf.squeeze(dist)  # TODO: get rid of colour channel dimension. Assumes that only C is 1.
-        return self.basekern.K_r2(dist)  # NxPxN2xP
-
-
-    @gpflow.name_scope("conv_kernel_K_diag")
-    @gpflow.params_as_tensors
-    def Kdiag(self, X, full_output_cov=False):
-<<<<<<< HEAD
-        assert self.colour_channels == 1
-        assert len(self.patch_size) == 2
-
-        N = tf.shape(X)[0]
-        C = self.colour_channels
-        P = self.num_patches
-        H, W = self.img_size
-
-        X = tf.reshape(X, (-1, H, W, C))
-        # TODO(@awav): works only for stationary non-ARD case
-        # Oterwise, you need divide Ximg by lengthscales before passing it to dotconv (and use back_prop)
-        dist = diag_conv_square_dist(X, self.patch_size, back_prop=False)  # NxPxPx1
-        dist = tf.squeeze(dist, axis=[3])
-
-        dist /= self.basekern.lengthscales ** 2
-
-        if not full_output_cov:
-            Xr = tf.matrix_diag_part(dist)  # NxP
-
-        return self.basekern.K_r2(dist)
-=======
-        Xp = self._get_patches(X)  # N x P x wh
-
-        if full_output_cov:
-            K = tf.map_fn(lambda x: self.basekern.K(x), Xp)  # N x P x P
-
-            if self.with_indexing:
-                Pij = self.index_kernel.K(self.IJ)  # P x P
-                K = K * Pij[None, :, :]  # N x P x P
-
-            if self.pooling > 1:
-                K = tf.reshape(K, [-1, self.Hout, self.pooling, self.Wout, self.pooling,
-                                       self.Hout, self.pooling, self.Wout, self.pooling])
-                K = tf.reduce_sum(K, axis=[2, 4, 6, 8])
-                K = tf.reshape(K, [-1, self.Hout * self.Wout, self.Hout * self.Wout])
-
-            return K  # N x P' x P'
-
-        else:
-            if self.pooling > 1 or self.with_indexing:
-                raise NotImplementedError
-
-            return tf.map_fn(lambda x: self.basekern.Kdiag(x), Xp)  # N x P
->>>>>>> 5cb002f4
+        dist_diag = tf.matrix_diag_part(dist)  # NxP
+        return self.basekern.K_r2(dist_diag)
 
 
     @property
@@ -253,8 +181,8 @@
     @gpflow.params_as_tensors
     def K(self, X, X2=None, full_output_cov=False):
         """
-        :param X: 2 dimensional, N x (W*H)
-        :param X2: 2 dimensional, N x (W*H)
+        :param X: 2 dimensional, Nx(W*H)
+        :param X2: 2 dimensional, Nx(W*H)
         """
         raise NotImplementedError
 
@@ -264,9 +192,9 @@
         K = super().Kdiag(X, full_output_cov)
 
         if full_output_cov:
-            #  K is N x P x P
-            WtW = self.weights[:, None] * self.weights[None, :]  # P x P
-            K = K * WtW[None, :, :]  # N x P x P
+            #  K is NxPxP
+            WtW = self.weights[:, None] * self.weights[None, :]  # PxP
+            K = K * WtW[None, :, :]  # NxPxP
             K = tf.reduce_sum(K, axis=[1, 2], keepdims=False)  # N
             K = K / self.num_outputs  ** 2 # N
             return K
