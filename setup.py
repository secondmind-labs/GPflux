--- conflicted
+++ resolved
@@ -11,11 +11,8 @@
     "tensorflow==2.1.0",
     "tensorflow-probability==0.9.0",
     "gpflow>=2.0.2",
-<<<<<<< HEAD
     "json-tricks"
-=======
     "pio_mllib>=0.0.1",
->>>>>>> 0cf4e230
 ]
 
 setup(
