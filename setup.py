#!/usr/bin/env python
# -*- coding: utf-8 -*-

from setuptools import setup

requirements = [
    'numpy==1.15.4',
    'tensorflow>=1.12.0',  # conda offers only version 1.12.0 (15.02.2019)
    'scipy==1.1.0',
    'scikit-learn==0.20.2',
    'flake8==3.6.0',
    'mypy==0.670',
<<<<<<< HEAD
    'keras==2.2.4',
    'tqdm',
=======
    'tqdm==4.28.1',
>>>>>>> 5addba52
    # for tests:
    'pytest-cov==2.5.1',
    'nbformat==4.4.0',
    'nbconvert==5.4.0',
    'jupyter_client==5.2.4',
    'ipykernel==5.1.0',
]

setup(name='gpflux',
      version="alpha",
      author="Prowler.io",
      author_email="vincent@prowler.io",
      description="GPFlux: Deep GP library",
      keywords="Deep-Gaussian-processes",
      install_requires=requirements,
      packages=['experiments', 'gpflux'])<|MERGE_RESOLUTION|>--- conflicted
+++ resolved
@@ -10,12 +10,8 @@
     'scikit-learn==0.20.2',
     'flake8==3.6.0',
     'mypy==0.670',
-<<<<<<< HEAD
+    'tqdm==4.28.1',
     'keras==2.2.4',
-    'tqdm',
-=======
-    'tqdm==4.28.1',
->>>>>>> 5addba52
     # for tests:
     'pytest-cov==2.5.1',
     'nbformat==4.4.0',
